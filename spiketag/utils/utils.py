import re
from collections import defaultdict
from functools import partial
from time import time
from vispy import scene, app
import numpy as np
from matplotlib import path
<<<<<<< HEAD
=======
import spiketag
>>>>>>> b02704ce
import os

#------------------------------------------------------------------------------
# Simple Timer for performance test
#------------------------------------------------------------------------------


class Timer(object):
    '''
    For any chunk of code A:
    with Timer('task'):
        A
    '''
    def __init__(self, task, verbose=True):
        self.verbose = verbose
        self.task = task

    def __enter__(self):
        self.start = time()
        return self

    def __exit__(self, *args):
        self.end = time()
        self.secs = self.end - self.start
        self.msecs = self.secs * 1000  # millisecs
        if self.verbose:
            print '{0}, elapsed time: {1} ms'.format(self.task, self.msecs)


#------------------------------------------------------------------------------
# Event system
#------------------------------------------------------------------------------

class EventEmitter(object):
    """Class that emits events and accepts registered callbacks.

    Derive from this class to emit events and let other classes know
    of occurrences of actions and events.

    Example
    -------

    ```python
    class MyClass(EventEmitter):
        def f(self):
            self.emit('my_event', 1, key=2)

    o = MyClass()

    # The following function will be called when `o.f()` is called.
    @o.connect
    def on_my_event(arg, key=None):
        print(arg, key)

    ```

    """

    def __init__(self):
        self._reset()

    def _reset(self):
        """Remove all registered callbacks."""
        self._callbacks = defaultdict(list)

    def _get_on_name(self, func):
        """Return `eventname` when the function name is `on_<eventname>()`."""
        r = re.match("^on_(.+)$", func.__name__)
        if r:
            event = r.group(1)
        else:
            raise ValueError("The function name should be "
                             "`on_<eventname>`().")
        return event


  
    def _registered_func_name(self, event):
        funcNamelist = []
        for func in self._callbacks[event]:
            funcName = func.__module__ + '.' + func.__name__
            funcNamelist.append(funcName)
        return funcNamelist

    def _create_emitter(self, event):
        """Create a method that emits an event of the same name."""
        if not hasattr(self, event):
            setattr(self, event,
                    lambda *args, **kwargs: self.emit(event, *args, **kwargs))

    def connect(self, func=None, event=None, set_method=False):
        """Register a callback function to a given event.

        To register a callback function to the `spam` event, where `obj` is
        an instance of a class deriving from `EventEmitter`:

        ```python
        @obj.connect
        def on_spam(arg1, arg2):
            pass
        ```

        This is called when `obj.emit('spam', arg1, arg2)` is called.

        Several callback functions can be registered for a given event.

        The registration order is conserved and may matter in applications.

        """
        if func is None:
            return partial(self.connect, set_method=set_method)

        # Get the event name from the function.
        if event is None:
            event = self._get_on_name(func)

        # We register the callback function.
        # if func is not in self._callbacks[event]:
        funcName = func.__module__ + '.' + func.__name__
        if funcName not in self._registered_func_name(event):
            self._callbacks[event].append(func)

        # A new method self.event() emitting the event is created.
        if set_method:
            self._create_emitter(event)

        return func



    def unconnect(self, *funcs):
        """Unconnect specified callback functions."""
        for func in funcs:
            for callbacks in self._callbacks.values():
                if func in callbacks:
                    callbacks.remove(func)

    def emit(self, event, *args, **kwargs):
        """Call all callback functions registered with an event.

        Any positional and keyword arguments can be passed here, and they will
        be forwarded to the callback functions.

        Return the list of callback return results.

        """
        res = []
        for callback in self._callbacks.get(event, []):
            res.append(callback(*args, **kwargs))
        return res

#------------------------------------------------------------------------------
# Picker
#------------------------------------------------------------------------------
class Picker(object):

    """Class that pick the markers by lasso or rectangle.



    Parameters
    ----------
    cur_scene :  scene
        the current scene of canvas.
    cur_view  :  view
        the current view of scene, consider this as local coordinate
    cur_scatter: Markers
        the be selected markers

    Example
    -------

    ```
       picker = Picker(self.scene,self.view,markers)
       picker.origin_point(point)
       picker.cast_net(cur_position,ptype='lasso')
       selected = picker.pick(beSelectedPoints)
    ```

    """

    def __init__(self,cur_scene,mapping):
        """
           origin: save origin because when we draw rectangle, we need to use origin to calculate the width and height
           vertices, line: vertices is point position which be used to draw a line
           mapping: the mapping from markers coordinate to view coordinate
        """
        self._origin = (0, 0)
        self._vertices = []
        self._line = None
        self._mapping = mapping 
        self._scene = cur_scene
        self._trigger = False

    """
        save the origin point when draw begin.

        Parameters
        ----------
        point :  array
            2d, screen coordinate,usually the point is the first press of mouse.
    """
    def origin_point(self,point):
        self.reset()

        self._origin = point
        self._line = scene.visuals.Line(color='white', method='gl',
                                       parent=self._scene)
        self._trigger = True

    """
        cast a net by rectange or lasso, rectange is default

        Parameters
        ----------
        pos :    array
            2d, screen coordinate,usually the point when mouse moving.
        ptype :  string
            type of cast, rectangle or lasso
    """
    def cast_net(self,pos,ptype='rectangle'):
        if not self._trigger:
            return 
        
        if ptype == 'rectangle':
            self._cast_rectangle(pos)
        elif ptype == 'lasso':
            self._cast_lasso(pos)
        else:
            raise RuntimeError('not support yet!')


    """
        pick points from given samples because the mapping from marker coordinate to screen coordinate which given before,
        return indices of points be selected

        Parameters
        ----------
        samples :    array
            samples which be selected
        ptype :      string
            type of cast, rectangle or lasso
        return:      array
            points be selected
    """
    def pick(self,samples):
        if not self._trigger:
            return np.array([])

        mask = np.array([])
        if len(self._vertices):
            data = self._mapping.map(samples[:, :3])[:, :2]
            select_path = path.Path(self._vertices, closed=True)
            selected = select_path.contains_points(data)
            mask = np.where(selected)[0]
        self.reset()
        return mask

    """
        clear all values
    """
    def reset(self):
        self._vertices = []
        if self._line:
            self._line.parent = None
            self._line = None
        self._origin = None
        self._trigger = False



    """
        cast by rectangle, basically get the vertices which can draw the rectangle
    """
    def _cast_rectangle(self,pos):
        width = pos[0] - self._origin[0]
        height = pos[1] - self._origin[1]
        if width and height:
            center = (width/2. + self._origin[0],
                      height/2.+self._origin[1], 0)
            self._vertices = self._gen_rectangle_vertice(center, abs(height), abs(width))
            self._line.set_data(np.array(self._vertices))

    """
        cast by lasso, need all position when mouse moving
    """
    def _cast_lasso(self,pos):
        self._vertices.append(pos)
        self._line.set_data(np.array(self._vertices))


    """
        use the scene.visuals.Rectangle to get the vertices.
    """
    def _gen_rectangle_vertice(self,center, height, width):
        # TODO: here is little wired, but becuase the function generate_vertices of Rectangle.py doesn't update the
        #       value of height and width, why they doesnt do this, so wired
        rectangle = scene.visuals.Rectangle(height=height,width=width)
        radius = np.array([.0,.0,.0,.0])
        return rectangle._generate_vertices(center=center,radius=radius,height=height,width=width)[1:, ..., :2]

def get_config_dir():
    '''
        get the template gui state config dir, this is for temparory now.
    '''
<<<<<<< HEAD
            
    path = ''
    for fn in os.getcwd().split(os.path.sep):
        if len(fn) == 0:
            path = os.path.join(os.path.sep, path)
        else:
            path = os.path.join(path, fn)
    
        if fn == 'spiketag':
            break

    return  os.path.join(path, 'spiketag/res')
=======
    return spiketag.__path__[0] + os.path.sep + 'res' 
>>>>>>> b02704ce

<|MERGE_RESOLUTION|>--- conflicted
+++ resolved
@@ -1,333 +1,315 @@
-import re
-from collections import defaultdict
-from functools import partial
-from time import time
-from vispy import scene, app
-import numpy as np
-from matplotlib import path
-<<<<<<< HEAD
-=======
-import spiketag
->>>>>>> b02704ce
-import os
-
-#------------------------------------------------------------------------------
-# Simple Timer for performance test
-#------------------------------------------------------------------------------
-
-
-class Timer(object):
-    '''
-    For any chunk of code A:
-    with Timer('task'):
-        A
-    '''
-    def __init__(self, task, verbose=True):
-        self.verbose = verbose
-        self.task = task
-
-    def __enter__(self):
-        self.start = time()
-        return self
-
-    def __exit__(self, *args):
-        self.end = time()
-        self.secs = self.end - self.start
-        self.msecs = self.secs * 1000  # millisecs
-        if self.verbose:
-            print '{0}, elapsed time: {1} ms'.format(self.task, self.msecs)
-
-
-#------------------------------------------------------------------------------
-# Event system
-#------------------------------------------------------------------------------
-
-class EventEmitter(object):
-    """Class that emits events and accepts registered callbacks.
-
-    Derive from this class to emit events and let other classes know
-    of occurrences of actions and events.
-
-    Example
-    -------
-
-    ```python
-    class MyClass(EventEmitter):
-        def f(self):
-            self.emit('my_event', 1, key=2)
-
-    o = MyClass()
-
-    # The following function will be called when `o.f()` is called.
-    @o.connect
-    def on_my_event(arg, key=None):
-        print(arg, key)
-
-    ```
-
-    """
-
-    def __init__(self):
-        self._reset()
-
-    def _reset(self):
-        """Remove all registered callbacks."""
-        self._callbacks = defaultdict(list)
-
-    def _get_on_name(self, func):
-        """Return `eventname` when the function name is `on_<eventname>()`."""
-        r = re.match("^on_(.+)$", func.__name__)
-        if r:
-            event = r.group(1)
-        else:
-            raise ValueError("The function name should be "
-                             "`on_<eventname>`().")
-        return event
-
-
-  
-    def _registered_func_name(self, event):
-        funcNamelist = []
-        for func in self._callbacks[event]:
-            funcName = func.__module__ + '.' + func.__name__
-            funcNamelist.append(funcName)
-        return funcNamelist
-
-    def _create_emitter(self, event):
-        """Create a method that emits an event of the same name."""
-        if not hasattr(self, event):
-            setattr(self, event,
-                    lambda *args, **kwargs: self.emit(event, *args, **kwargs))
-
-    def connect(self, func=None, event=None, set_method=False):
-        """Register a callback function to a given event.
-
-        To register a callback function to the `spam` event, where `obj` is
-        an instance of a class deriving from `EventEmitter`:
-
-        ```python
-        @obj.connect
-        def on_spam(arg1, arg2):
-            pass
-        ```
-
-        This is called when `obj.emit('spam', arg1, arg2)` is called.
-
-        Several callback functions can be registered for a given event.
-
-        The registration order is conserved and may matter in applications.
-
-        """
-        if func is None:
-            return partial(self.connect, set_method=set_method)
-
-        # Get the event name from the function.
-        if event is None:
-            event = self._get_on_name(func)
-
-        # We register the callback function.
-        # if func is not in self._callbacks[event]:
-        funcName = func.__module__ + '.' + func.__name__
-        if funcName not in self._registered_func_name(event):
-            self._callbacks[event].append(func)
-
-        # A new method self.event() emitting the event is created.
-        if set_method:
-            self._create_emitter(event)
-
-        return func
-
-
-
-    def unconnect(self, *funcs):
-        """Unconnect specified callback functions."""
-        for func in funcs:
-            for callbacks in self._callbacks.values():
-                if func in callbacks:
-                    callbacks.remove(func)
-
-    def emit(self, event, *args, **kwargs):
-        """Call all callback functions registered with an event.
-
-        Any positional and keyword arguments can be passed here, and they will
-        be forwarded to the callback functions.
-
-        Return the list of callback return results.
-
-        """
-        res = []
-        for callback in self._callbacks.get(event, []):
-            res.append(callback(*args, **kwargs))
-        return res
-
-#------------------------------------------------------------------------------
-# Picker
-#------------------------------------------------------------------------------
-class Picker(object):
-
-    """Class that pick the markers by lasso or rectangle.
-
-
-
-    Parameters
-    ----------
-    cur_scene :  scene
-        the current scene of canvas.
-    cur_view  :  view
-        the current view of scene, consider this as local coordinate
-    cur_scatter: Markers
-        the be selected markers
-
-    Example
-    -------
-
-    ```
-       picker = Picker(self.scene,self.view,markers)
-       picker.origin_point(point)
-       picker.cast_net(cur_position,ptype='lasso')
-       selected = picker.pick(beSelectedPoints)
-    ```
-
-    """
-
-    def __init__(self,cur_scene,mapping):
-        """
-           origin: save origin because when we draw rectangle, we need to use origin to calculate the width and height
-           vertices, line: vertices is point position which be used to draw a line
-           mapping: the mapping from markers coordinate to view coordinate
-        """
-        self._origin = (0, 0)
-        self._vertices = []
-        self._line = None
-        self._mapping = mapping 
-        self._scene = cur_scene
-        self._trigger = False
-
-    """
-        save the origin point when draw begin.
-
-        Parameters
-        ----------
-        point :  array
-            2d, screen coordinate,usually the point is the first press of mouse.
-    """
-    def origin_point(self,point):
-        self.reset()
-
-        self._origin = point
-        self._line = scene.visuals.Line(color='white', method='gl',
-                                       parent=self._scene)
-        self._trigger = True
-
-    """
-        cast a net by rectange or lasso, rectange is default
-
-        Parameters
-        ----------
-        pos :    array
-            2d, screen coordinate,usually the point when mouse moving.
-        ptype :  string
-            type of cast, rectangle or lasso
-    """
-    def cast_net(self,pos,ptype='rectangle'):
-        if not self._trigger:
-            return 
-        
-        if ptype == 'rectangle':
-            self._cast_rectangle(pos)
-        elif ptype == 'lasso':
-            self._cast_lasso(pos)
-        else:
-            raise RuntimeError('not support yet!')
-
-
-    """
-        pick points from given samples because the mapping from marker coordinate to screen coordinate which given before,
-        return indices of points be selected
-
-        Parameters
-        ----------
-        samples :    array
-            samples which be selected
-        ptype :      string
-            type of cast, rectangle or lasso
-        return:      array
-            points be selected
-    """
-    def pick(self,samples):
-        if not self._trigger:
-            return np.array([])
-
-        mask = np.array([])
-        if len(self._vertices):
-            data = self._mapping.map(samples[:, :3])[:, :2]
-            select_path = path.Path(self._vertices, closed=True)
-            selected = select_path.contains_points(data)
-            mask = np.where(selected)[0]
-        self.reset()
-        return mask
-
-    """
-        clear all values
-    """
-    def reset(self):
-        self._vertices = []
-        if self._line:
-            self._line.parent = None
-            self._line = None
-        self._origin = None
-        self._trigger = False
-
-
-
-    """
-        cast by rectangle, basically get the vertices which can draw the rectangle
-    """
-    def _cast_rectangle(self,pos):
-        width = pos[0] - self._origin[0]
-        height = pos[1] - self._origin[1]
-        if width and height:
-            center = (width/2. + self._origin[0],
-                      height/2.+self._origin[1], 0)
-            self._vertices = self._gen_rectangle_vertice(center, abs(height), abs(width))
-            self._line.set_data(np.array(self._vertices))
-
-    """
-        cast by lasso, need all position when mouse moving
-    """
-    def _cast_lasso(self,pos):
-        self._vertices.append(pos)
-        self._line.set_data(np.array(self._vertices))
-
-
-    """
-        use the scene.visuals.Rectangle to get the vertices.
-    """
-    def _gen_rectangle_vertice(self,center, height, width):
-        # TODO: here is little wired, but becuase the function generate_vertices of Rectangle.py doesn't update the
-        #       value of height and width, why they doesnt do this, so wired
-        rectangle = scene.visuals.Rectangle(height=height,width=width)
-        radius = np.array([.0,.0,.0,.0])
-        return rectangle._generate_vertices(center=center,radius=radius,height=height,width=width)[1:, ..., :2]
-
-def get_config_dir():
-    '''
-        get the template gui state config dir, this is for temparory now.
-    '''
-<<<<<<< HEAD
-            
-    path = ''
-    for fn in os.getcwd().split(os.path.sep):
-        if len(fn) == 0:
-            path = os.path.join(os.path.sep, path)
-        else:
-            path = os.path.join(path, fn)
-    
-        if fn == 'spiketag':
-            break
-
-    return  os.path.join(path, 'spiketag/res')
-=======
-    return spiketag.__path__[0] + os.path.sep + 'res' 
->>>>>>> b02704ce
-
+import re
+from collections import defaultdict
+from functools import partial
+from time import time
+from vispy import scene, app
+import numpy as np
+from matplotlib import path
+import spiketag
+import os
+
+#------------------------------------------------------------------------------
+# Simple Timer for performance test
+#------------------------------------------------------------------------------
+
+
+class Timer(object):
+    '''
+    For any chunk of code A:
+    with Timer('task'):
+        A
+    '''
+    def __init__(self, task, verbose=True):
+        self.verbose = verbose
+        self.task = task
+
+    def __enter__(self):
+        self.start = time()
+        return self
+
+    def __exit__(self, *args):
+        self.end = time()
+        self.secs = self.end - self.start
+        self.msecs = self.secs * 1000  # millisecs
+        if self.verbose:
+            print '{0}, elapsed time: {1} ms'.format(self.task, self.msecs)
+
+
+#------------------------------------------------------------------------------
+# Event system
+#------------------------------------------------------------------------------
+
+class EventEmitter(object):
+    """Class that emits events and accepts registered callbacks.
+
+    Derive from this class to emit events and let other classes know
+    of occurrences of actions and events.
+
+    Example
+    -------
+
+    ```python
+    class MyClass(EventEmitter):
+        def f(self):
+            self.emit('my_event', 1, key=2)
+
+    o = MyClass()
+
+    # The following function will be called when `o.f()` is called.
+    @o.connect
+    def on_my_event(arg, key=None):
+        print(arg, key)
+
+    ```
+
+    """
+
+    def __init__(self):
+        self._reset()
+
+    def _reset(self):
+        """Remove all registered callbacks."""
+        self._callbacks = defaultdict(list)
+
+    def _get_on_name(self, func):
+        """Return `eventname` when the function name is `on_<eventname>()`."""
+        r = re.match("^on_(.+)$", func.__name__)
+        if r:
+            event = r.group(1)
+        else:
+            raise ValueError("The function name should be "
+                             "`on_<eventname>`().")
+        return event
+
+
+  
+    def _registered_func_name(self, event):
+        funcNamelist = []
+        for func in self._callbacks[event]:
+            funcName = func.__module__ + '.' + func.__name__
+            funcNamelist.append(funcName)
+        return funcNamelist
+
+    def _create_emitter(self, event):
+        """Create a method that emits an event of the same name."""
+        if not hasattr(self, event):
+            setattr(self, event,
+                    lambda *args, **kwargs: self.emit(event, *args, **kwargs))
+
+    def connect(self, func=None, event=None, set_method=False):
+        """Register a callback function to a given event.
+
+        To register a callback function to the `spam` event, where `obj` is
+        an instance of a class deriving from `EventEmitter`:
+
+        ```python
+        @obj.connect
+        def on_spam(arg1, arg2):
+            pass
+        ```
+
+        This is called when `obj.emit('spam', arg1, arg2)` is called.
+
+        Several callback functions can be registered for a given event.
+
+        The registration order is conserved and may matter in applications.
+
+        """
+        if func is None:
+            return partial(self.connect, set_method=set_method)
+
+        # Get the event name from the function.
+        if event is None:
+            event = self._get_on_name(func)
+
+        # We register the callback function.
+        # if func is not in self._callbacks[event]:
+        funcName = func.__module__ + '.' + func.__name__
+        if funcName not in self._registered_func_name(event):
+            self._callbacks[event].append(func)
+
+        # A new method self.event() emitting the event is created.
+        if set_method:
+            self._create_emitter(event)
+
+        return func
+
+
+
+    def unconnect(self, *funcs):
+        """Unconnect specified callback functions."""
+        for func in funcs:
+            for callbacks in self._callbacks.values():
+                if func in callbacks:
+                    callbacks.remove(func)
+
+    def emit(self, event, *args, **kwargs):
+        """Call all callback functions registered with an event.
+
+        Any positional and keyword arguments can be passed here, and they will
+        be forwarded to the callback functions.
+
+        Return the list of callback return results.
+
+        """
+        res = []
+        for callback in self._callbacks.get(event, []):
+            res.append(callback(*args, **kwargs))
+        return res
+
+#------------------------------------------------------------------------------
+# Picker
+#------------------------------------------------------------------------------
+class Picker(object):
+
+    """Class that pick the markers by lasso or rectangle.
+
+
+
+    Parameters
+    ----------
+    cur_scene :  scene
+        the current scene of canvas.
+    cur_view  :  view
+        the current view of scene, consider this as local coordinate
+    cur_scatter: Markers
+        the be selected markers
+
+    Example
+    -------
+
+    ```
+       picker = Picker(self.scene,self.view,markers)
+       picker.origin_point(point)
+       picker.cast_net(cur_position,ptype='lasso')
+       selected = picker.pick(beSelectedPoints)
+    ```
+
+    """
+
+    def __init__(self,cur_scene,mapping):
+        """
+           origin: save origin because when we draw rectangle, we need to use origin to calculate the width and height
+           vertices, line: vertices is point position which be used to draw a line
+           mapping: the mapping from markers coordinate to view coordinate
+        """
+        self._origin = (0, 0)
+        self._vertices = []
+        self._line = None
+        self._mapping = mapping 
+        self._scene = cur_scene
+        self._trigger = False
+
+    """
+        save the origin point when draw begin.
+
+        Parameters
+        ----------
+        point :  array
+            2d, screen coordinate,usually the point is the first press of mouse.
+    """
+    def origin_point(self,point):
+        self.reset()
+
+        self._origin = point
+        self._line = scene.visuals.Line(color='white', method='gl',
+                                       parent=self._scene)
+        self._trigger = True
+
+    """
+        cast a net by rectange or lasso, rectange is default
+
+        Parameters
+        ----------
+        pos :    array
+            2d, screen coordinate,usually the point when mouse moving.
+        ptype :  string
+            type of cast, rectangle or lasso
+    """
+    def cast_net(self,pos,ptype='rectangle'):
+        if not self._trigger:
+            return 
+        
+        if ptype == 'rectangle':
+            self._cast_rectangle(pos)
+        elif ptype == 'lasso':
+            self._cast_lasso(pos)
+        else:
+            raise RuntimeError('not support yet!')
+
+
+    """
+        pick points from given samples because the mapping from marker coordinate to screen coordinate which given before,
+        return indices of points be selected
+
+        Parameters
+        ----------
+        samples :    array
+            samples which be selected
+        ptype :      string
+            type of cast, rectangle or lasso
+        return:      array
+            points be selected
+    """
+    def pick(self,samples):
+        if not self._trigger:
+            return np.array([])
+
+        mask = np.array([])
+        if len(self._vertices):
+            data = self._mapping.map(samples[:, :3])[:, :2]
+            select_path = path.Path(self._vertices, closed=True)
+            selected = select_path.contains_points(data)
+            mask = np.where(selected)[0]
+        self.reset()
+        return mask
+
+    """
+        clear all values
+    """
+    def reset(self):
+        self._vertices = []
+        if self._line:
+            self._line.parent = None
+            self._line = None
+        self._origin = None
+        self._trigger = False
+
+
+
+    """
+        cast by rectangle, basically get the vertices which can draw the rectangle
+    """
+    def _cast_rectangle(self,pos):
+        width = pos[0] - self._origin[0]
+        height = pos[1] - self._origin[1]
+        if width and height:
+            center = (width/2. + self._origin[0],
+                      height/2.+self._origin[1], 0)
+            self._vertices = self._gen_rectangle_vertice(center, abs(height), abs(width))
+            self._line.set_data(np.array(self._vertices))
+
+    """
+        cast by lasso, need all position when mouse moving
+    """
+    def _cast_lasso(self,pos):
+        self._vertices.append(pos)
+        self._line.set_data(np.array(self._vertices))
+
+
+    """
+        use the scene.visuals.Rectangle to get the vertices.
+    """
+    def _gen_rectangle_vertice(self,center, height, width):
+        # TODO: here is little wired, but becuase the function generate_vertices of Rectangle.py doesn't update the
+        #       value of height and width, why they doesnt do this, so wired
+        rectangle = scene.visuals.Rectangle(height=height,width=width)
+        radius = np.array([.0,.0,.0,.0])
+        return rectangle._generate_vertices(center=center,radius=radius,height=height,width=width)[1:, ..., :2]
+
+def get_config_dir():
+    '''
+        get the template gui state config dir, this is for temparory now.
+    '''
+    return spiketag.__path__[0] + os.path.sep + 'res' 
+