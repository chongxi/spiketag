from vispy import scene, app
import numpy as np


class line_view(scene.SceneCanvas):
    def __init__(self, connect='strip', method='gl'):
        '''
        Parameters
        ----------
        connect : str or array
            Determines which vertices are connected by lines.

                * "strip" causes the line to be drawn with each vertex
                  connected to the next.
                * "segments" causes each pair of vertices to draw an
                  independent line segment
                * numpy arrays specify the exact set of segment pairs to
                  connect.  
        method : str
            Mode to use for drawing.

                * "agg" uses anti-grain geometry to draw nicely antialiased lines
                  with proper joins and endcaps.
                * "gl" uses OpenGL's built-in line rendering. This is much faster,
                  but produces much lower-quality results and is not guaranteed to
                  obey the requested line width or join/endcap styles.
        '''

        scene.SceneCanvas.__init__(self, keys=None)
        self.unfreeze()

        self.grid = self.central_widget.add_grid(bgcolor='k',
                                                  border_color='k', margin=10)       
        self.view = self.grid.add_view(row=0, col=1, border_color='k')
        
        self.view.camera = 'panzoom'
        self.lines = []
        self.add_axis()
        self.freeze()


    def add_axis(self, axis_color=(0,1,1,0.8)):

        fg = axis_color

        self.unfreeze()
        self.yaxis = scene.AxisWidget(orientation='left', text_color=fg,
                                      axis_color=fg, tick_color=fg)
        self.yaxis.stretch = (0.1, 0.9)
        self.grid.add_widget(self.yaxis, row=0, col=0)


        self.xaxis = scene.AxisWidget(orientation='bottom', text_color=fg,
                                      axis_color=fg, tick_color=fg)
        self.xaxis.stretch = (0.9, 0.1)
        self.grid.add_widget(self.xaxis, row=1, col=1)
<<<<<<< HEAD

        self.view.camera = 'panzoom'
        self.camera = self.view.camera
=======
>>>>>>> 8c18ee32

        self.xaxis.link_view(self.view)
        self.yaxis.link_view(self.view)

        self.freeze()


    def set_data(self, pos, color):
        '''
        pos : array
            Array of shape (..., 2) or (..., 3) specifying vertex coordinates.
        color : Color, tuple, or array
            The color to use when drawing the line. If an array is given, it
            must be of shape (..., 4) and provide one rgba color per vertex.
            Can also be a colormap name, or appropriate `Function`.
        width:
            The width of the line in px. Line widths > 1px are only
            guaranteed to work when using 'agg' method.
        '''
        # current_palette = sns.color_palette()
        assert len(pos) == len(color)

        self.clear()

        
        #TODO improve the performace here, we can create a line pool when init, then pick a line from pool when use. 
        for i in range(len(pos)):
            line = scene.visuals.Line(pos=pos[i], color=color[i])
            self.view.add(line)
            self.lines.append(line)

<<<<<<< HEAD
        self.camera.set_range()
=======
        self.view.camera.set_range()
>>>>>>> 8c18ee32

        # self.line.set_data(pos=pos, **kwargs)
        # recompute the bounds
        #  self.view.camera.set_range(x=line._compute_bounds(0, self.view),
                                   #  y=line._compute_bounds(1, self.view))
        #  # set the new bounds as default
        #  self.view.camera.set_default_state()
        #  self.view.camera.reset()

    def clear(self):
        for l in self.lines:
            l.parent = None

        self.lines = []
    
    def attach(self, gui):
        self.unfreeze()
        gui.add_view(self)


    def on_key_press(self, e):
        if e.text=='r':
            self.view.camera.reset()
            self.view.camera.set_range()
<|MERGE_RESOLUTION|>--- conflicted
+++ resolved
@@ -1,122 +1,112 @@
-from vispy import scene, app
-import numpy as np
-
-
-class line_view(scene.SceneCanvas):
-    def __init__(self, connect='strip', method='gl'):
-        '''
-        Parameters
-        ----------
-        connect : str or array
-            Determines which vertices are connected by lines.
-
-                * "strip" causes the line to be drawn with each vertex
-                  connected to the next.
-                * "segments" causes each pair of vertices to draw an
-                  independent line segment
-                * numpy arrays specify the exact set of segment pairs to
-                  connect.  
-        method : str
-            Mode to use for drawing.
-
-                * "agg" uses anti-grain geometry to draw nicely antialiased lines
-                  with proper joins and endcaps.
-                * "gl" uses OpenGL's built-in line rendering. This is much faster,
-                  but produces much lower-quality results and is not guaranteed to
-                  obey the requested line width or join/endcap styles.
-        '''
-
-        scene.SceneCanvas.__init__(self, keys=None)
-        self.unfreeze()
-
-        self.grid = self.central_widget.add_grid(bgcolor='k',
-                                                  border_color='k', margin=10)       
-        self.view = self.grid.add_view(row=0, col=1, border_color='k')
-        
-        self.view.camera = 'panzoom'
-        self.lines = []
-        self.add_axis()
-        self.freeze()
-
-
-    def add_axis(self, axis_color=(0,1,1,0.8)):
-
-        fg = axis_color
-
-        self.unfreeze()
-        self.yaxis = scene.AxisWidget(orientation='left', text_color=fg,
-                                      axis_color=fg, tick_color=fg)
-        self.yaxis.stretch = (0.1, 0.9)
-        self.grid.add_widget(self.yaxis, row=0, col=0)
-
-
-        self.xaxis = scene.AxisWidget(orientation='bottom', text_color=fg,
-                                      axis_color=fg, tick_color=fg)
-        self.xaxis.stretch = (0.9, 0.1)
-        self.grid.add_widget(self.xaxis, row=1, col=1)
-<<<<<<< HEAD
-
-        self.view.camera = 'panzoom'
-        self.camera = self.view.camera
-=======
->>>>>>> 8c18ee32
-
-        self.xaxis.link_view(self.view)
-        self.yaxis.link_view(self.view)
-
-        self.freeze()
-
-
-    def set_data(self, pos, color):
-        '''
-        pos : array
-            Array of shape (..., 2) or (..., 3) specifying vertex coordinates.
-        color : Color, tuple, or array
-            The color to use when drawing the line. If an array is given, it
-            must be of shape (..., 4) and provide one rgba color per vertex.
-            Can also be a colormap name, or appropriate `Function`.
-        width:
-            The width of the line in px. Line widths > 1px are only
-            guaranteed to work when using 'agg' method.
-        '''
-        # current_palette = sns.color_palette()
-        assert len(pos) == len(color)
-
-        self.clear()
-
-        
-        #TODO improve the performace here, we can create a line pool when init, then pick a line from pool when use. 
-        for i in range(len(pos)):
-            line = scene.visuals.Line(pos=pos[i], color=color[i])
-            self.view.add(line)
-            self.lines.append(line)
-
-<<<<<<< HEAD
-        self.camera.set_range()
-=======
-        self.view.camera.set_range()
->>>>>>> 8c18ee32
-
-        # self.line.set_data(pos=pos, **kwargs)
-        # recompute the bounds
-        #  self.view.camera.set_range(x=line._compute_bounds(0, self.view),
-                                   #  y=line._compute_bounds(1, self.view))
-        #  # set the new bounds as default
-        #  self.view.camera.set_default_state()
-        #  self.view.camera.reset()
-
-    def clear(self):
-        for l in self.lines:
-            l.parent = None
-
-        self.lines = []
-    
-    def attach(self, gui):
-        self.unfreeze()
-        gui.add_view(self)
-
-
-    def on_key_press(self, e):
-        if e.text=='r':
-            self.view.camera.reset()
-            self.view.camera.set_range()
+from vispy import scene, app
+import numpy as np
+
+
+class line_view(scene.SceneCanvas):
+    def __init__(self, connect='strip', method='gl'):
+        '''
+        Parameters
+        ----------
+        connect : str or array
+            Determines which vertices are connected by lines.
+
+                * "strip" causes the line to be drawn with each vertex
+                  connected to the next.
+                * "segments" causes each pair of vertices to draw an
+                  independent line segment
+                * numpy arrays specify the exact set of segment pairs to
+                  connect.  
+        method : str
+            Mode to use for drawing.
+
+                * "agg" uses anti-grain geometry to draw nicely antialiased lines
+                  with proper joins and endcaps.
+                * "gl" uses OpenGL's built-in line rendering. This is much faster,
+                  but produces much lower-quality results and is not guaranteed to
+                  obey the requested line width or join/endcap styles.
+        '''
+
+        scene.SceneCanvas.__init__(self, keys=None)
+        self.unfreeze()
+
+        self.grid = self.central_widget.add_grid(bgcolor='k',
+                                                  border_color='k', margin=10)       
+        self.view = self.grid.add_view(row=0, col=1, border_color='k')
+        
+        self.view.camera = 'panzoom'
+        self.lines = []
+        self.add_axis()
+        self.freeze()
+
+
+    def add_axis(self, axis_color=(0,1,1,0.8)):
+
+        fg = axis_color
+
+        self.unfreeze()
+        self.yaxis = scene.AxisWidget(orientation='left', text_color=fg,
+                                      axis_color=fg, tick_color=fg)
+        self.yaxis.stretch = (0.1, 0.9)
+        self.grid.add_widget(self.yaxis, row=0, col=0)
+
+
+        self.xaxis = scene.AxisWidget(orientation='bottom', text_color=fg,
+                                      axis_color=fg, tick_color=fg)
+        self.xaxis.stretch = (0.9, 0.1)
+        self.grid.add_widget(self.xaxis, row=1, col=1)
+
+        self.xaxis.link_view(self.view)
+        self.yaxis.link_view(self.view)
+
+        self.freeze()
+
+
+    def set_data(self, pos, color):
+        '''
+        pos : array
+            Array of shape (..., 2) or (..., 3) specifying vertex coordinates.
+        color : Color, tuple, or array
+            The color to use when drawing the line. If an array is given, it
+            must be of shape (..., 4) and provide one rgba color per vertex.
+            Can also be a colormap name, or appropriate `Function`.
+        width:
+            The width of the line in px. Line widths > 1px are only
+            guaranteed to work when using 'agg' method.
+        '''
+        # current_palette = sns.color_palette()
+        assert len(pos) == len(color)
+
+        self.clear()
+
+        
+        #TODO improve the performace here, we can create a line pool when init, then pick a line from pool when use. 
+        for i in range(len(pos)):
+            line = scene.visuals.Line(pos=pos[i], color=color[i])
+            self.view.add(line)
+            self.lines.append(line)
+
+        self.view.camera.set_range()
+
+        # self.line.set_data(pos=pos, **kwargs)
+        # recompute the bounds
+        #  self.view.camera.set_range(x=line._compute_bounds(0, self.view),
+                                   #  y=line._compute_bounds(1, self.view))
+        #  # set the new bounds as default
+        #  self.view.camera.set_default_state()
+        #  self.view.camera.reset()
+
+    def clear(self):
+        for l in self.lines:
+            l.parent = None
+
+        self.lines = []
+    
+    def attach(self, gui):
+        self.unfreeze()
+        gui.add_view(self)
+
+
+    def on_key_press(self, e):
+        if e.text=='r':
+            self.view.camera.reset()
+            self.view.camera.set_range()