import numpy as np
from vispy import scene, app
from ..base.CLU import CLU
from .color_scheme import palette
from ..core.correlate import correlate
from phy.plot import View

class correlogram_view(View):

<<<<<<< HEAD
=======
    ''' For grid purpose, phy.view is much faster than vispy.grid_view
       
        Parameters
        ----------

        correlate : func
            a func to calculate correlate which defined within core/correlate.py
        fs : float
            sample rate
        window_bins : int
            the number of bins of window
        bin_size : int
            the time interval(ms) to sum spikes.
>>>>>>> 27382f68
    '''
    def __init__(self, correlate=correlate, fs=25e3, window_bins=50, bin_size=1, show=False):
        super(correlogram_view, self).__init__('grid')
        
        self._window_bins = window_bins
        self._bin_size = bin_size 
        self._fs = fs
        self._default_color = np.ones(4,dtype='int32')

        # inject the function to calculate correlare
        self._correlate = correlate
    

    ### ----------------------------------------------
    ###              public method 
    ### ----------------------------------------------

    def set_bin_window(self, bin=None, window=None):
        '''
            set size of bin and window, the unit is ms
        '''
        self._window_bins = window
        self._bin_size = bin
        
        assert self._window_bins % 2 == 0
        assert self._window_bins % self._bin_size == 0

    def set_data(self, ch, clu):
        self._clu = clu
        self._spike_time = self._get_spike_time(ch) 

        # Not rendering immedially now, waiting for shortcut
        self._render()

        @self._clu.connect
        def on_cluster(*args, **kwargs):
            self._render()

    def bind(self, spktag):
        self._spktag = spktag

    def change_correlate_func(self, func):
        '''
            change the correlate func
        '''
        self._correlate = func
        self._render()
    
    ### ----------------------------------------------
    ###              private method
    ### ----------------------------------------------

    def _correlogram(self):
        return self._correlate(self._spike_time, self._clu.membership, self._clu.index_id, window_bins=self._window_bins, bin_size=self._bin_size) 

    def _pair_clusters(self):
        '''
            pair every clusters but ignore the duplicate one.
        '''
        for i in reversed(range(self._clu.nclu)):
            for j in range(i + 1):
                yield i,j
    
    def _get_spike_time(self, ch):
        '''
            get all global idxs according ch_no from pivotal_pos
        '''
        return self._spktag.t[self._spktag.ch == ch]   

    def _render(self):
        '''
            draw correlogram within grid. eg: if we have 4 clu:
                3+ + + +
                2+ + +
                1+ + 
                0+ 
                 0 1 2 3
            on the digonal line, it is the auto-correlogram, so the cluster will have the same color which in spike view.
        '''
        self.clear()
        self.grid.shape = (self._clu.nclu,self._clu.nclu)

        hists = self._correlogram()
   
        # begin draw
        with self.building():
            for i,j in self._pair_clusters():
                color = self._default_color if (i != j) else np.hstack((palette[i],1))
                row, col = self._clu.nclu - 1 - i, j
                self[row,col].hist(hist=hists[i][j],color=color)<|MERGE_RESOLUTION|>--- conflicted
+++ resolved
@@ -7,8 +7,6 @@
 
 class correlogram_view(View):
 
-<<<<<<< HEAD
-=======
     ''' For grid purpose, phy.view is much faster than vispy.grid_view
        
         Parameters
@@ -22,7 +20,6 @@
             the number of bins of window
         bin_size : int
             the time interval(ms) to sum spikes.
->>>>>>> 27382f68
     '''
     def __init__(self, correlate=correlate, fs=25e3, window_bins=50, bin_size=1, show=False):
         super(correlogram_view, self).__init__('grid')
