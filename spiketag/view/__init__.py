--- conflicted
+++ resolved
@@ -1,18 +1,15 @@
-from .color_scheme import palette
-from .widgets import param_widget
-from .line_view import line_view
-#  from .raster_view import raster_view
-from .spike_view import spike_view
-from .scatter_3d_view import scatter_3d_view
-from .wave_view import wave_view
-from .correlogram_view import correlogram_view
-from .cluster_view import cluster_view
-from .scatter_2d_view import scatter_2d_view 
-from .raster_view import raster_view
-from .amplitude_view import amplitude_view
-from .firing_rate_view import firing_rate_view
-<<<<<<< HEAD
-=======
-from .trace_view import trace_view
->>>>>>> 8c18ee32
-
+from .color_scheme import palette
+from .widgets import param_widget
+from .line_view import line_view
+#  from .raster_view import raster_view
+from .spike_view import spike_view
+from .scatter_3d_view import scatter_3d_view
+from .wave_view import wave_view
+from .correlogram_view import correlogram_view
+from .cluster_view import cluster_view
+from .scatter_2d_view import scatter_2d_view 
+from .raster_view import raster_view
+from .amplitude_view import amplitude_view
+from .firing_rate_view import firing_rate_view
+from .trace_view import trace_view
+