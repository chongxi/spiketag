--- conflicted
+++ resolved
@@ -59,15 +59,7 @@
   },
   {
    "cell_type": "code",
-<<<<<<< HEAD
-<<<<<<< HEAD
-   "execution_count": 5,
-=======
    "execution_count": 4,
->>>>>>> feature-0.9
-=======
-   "execution_count": 4,
->>>>>>> b02704ce
    "metadata": {
     "collapsed": true
    },
@@ -140,7 +132,6 @@
   {
    "cell_type": "code",
    "execution_count": 16,
-<<<<<<< HEAD
    "metadata": {
     "collapsed": false
    },
@@ -189,35 +180,12 @@
   },
   {
    "cell_type": "code",
-   "execution_count": 1,
-=======
->>>>>>> b02704ce
-   "metadata": {
-    "collapsed": false
-   },
-   "outputs": [
-    {
-<<<<<<< HEAD
-     "ename": "NameError",
-     "evalue": "name 'app' is not defined",
-     "output_type": "error",
-     "traceback": [
-      "\u001b[0;31m---------------------------------------------------------------------------\u001b[0m",
-      "\u001b[0;31mNameError\u001b[0m                                 Traceback (most recent call last)",
-      "\u001b[0;32m<ipython-input-1-0a816318906e>\u001b[0m in \u001b[0;36m<module>\u001b[0;34m()\u001b[0m\n\u001b[0;32m----> 1\u001b[0;31m \u001b[0mapp\u001b[0m\u001b[0;34m.\u001b[0m\u001b[0mmodel\u001b[0m\u001b[0;34m.\u001b[0m\u001b[0mclu\u001b[0m\u001b[0;34m[\u001b[0m\u001b[0;36m26\u001b[0m\u001b[0;34m]\u001b[0m\u001b[0;34m.\u001b[0m\u001b[0mindex\u001b[0m\u001b[0;34m\u001b[0m\u001b[0m\n\u001b[0m",
-      "\u001b[0;31mNameError\u001b[0m: name 'app' is not defined"
-=======
-     "name": "stdout",
-     "output_type": "stream",
-     "text": [
-      "y_bound: (-0.11530053615570068, -0.013599109835922718)\n",
-      "y_bound: (0.0, 4.2857142857142856)\n"
->>>>>>> b02704ce
-     ]
-    }
-   ],
-   "source": [
-<<<<<<< HEAD
+   "execution_count": null,
+   "metadata": {
+    "collapsed": false
+   },
+   "outputs": [],
+   "source": [
     "app.model.clu[26].index"
    ]
   },
@@ -347,276 +315,6 @@
    "outputs": [],
    "source": [
     "mapping.map(np.array([[-0.19727965,0.27701873,0.01775252]]))[:,:2]"
-   ]
-  },
-  {
-   "cell_type": "code",
-   "execution_count": null,
-   "metadata": {
-    "collapsed": false
-   },
-   "outputs": [],
-   "source": [
-    "app.view.wave_view.waves1.nrows"
-   ]
-  },
-  {
-   "cell_type": "code",
-   "execution_count": null,
-   "metadata": {
-    "collapsed": false
-   },
-   "outputs": [],
-   "source": [
-    "app.view.wave_view.waves1.index"
-   ]
-  },
-  {
-   "cell_type": "code",
-   "execution_count": null,
-   "metadata": {
-    "collapsed": false
-   },
-   "outputs": [],
-   "source": [
-    "npts=3\n",
-    "index = np.c_[np.repeat(np.tile(np.arange(1), 3), npts),\n",
-    "                      np.repeat(np.arange(3), 1*npts),\n",
-    "                      np.tile(np.arange(npts), 3)].astype(np.float32)"
-   ]
-  },
-  {
-   "cell_type": "code",
-   "execution_count": null,
-   "metadata": {
-    "collapsed": false
-   },
-   "outputs": [],
-   "source": [
-    "index"
-=======
-    "app.run()"
->>>>>>> b02704ce
-   ]
-  },
-  {
-   "cell_type": "code",
-   "execution_count": null,
-   "metadata": {
-    "collapsed": true
-   },
-   "outputs": [],
-   "source": [
-<<<<<<< HEAD
-    "wav = np.array([[0, 0, 0, 1]])"
-=======
-    "app.save()"
-   ]
-  },
-  {
-   "cell_type": "markdown",
-   "metadata": {},
-   "source": [
-    "# Test function of locate_and_highlight"
-   ]
-  },
-  {
-   "cell_type": "code",
-   "execution_count": null,
-   "metadata": {
-    "collapsed": false
-   },
-   "outputs": [],
-   "source": [
-    "app.view.wave_view.set_data(app.model.mua.data[0:200,[25,26,27]])"
-   ]
-  },
-  {
-   "cell_type": "code",
-   "execution_count": null,
-   "metadata": {
-    "collapsed": false
-   },
-   "outputs": [],
-   "source": [
-    "app.model.clu[26].index"
->>>>>>> b02704ce
-   ]
-  },
-  {
-   "cell_type": "code",
-   "execution_count": null,
-   "metadata": {
-    "collapsed": false
-   },
-   "outputs": [],
-   "source": [
-<<<<<<< HEAD
-    "mapping.map(wav)"
-=======
-    "app.model.spktag.t[app.model.spktag.ch==31][1:2]"
->>>>>>> b02704ce
-   ]
-  },
-  {
-   "cell_type": "code",
-   "execution_count": null,
-   "metadata": {
-    "collapsed": false
-   },
-   "outputs": [],
-   "source": [
-<<<<<<< HEAD
-    "mapping = app.view.wave_view.waves1.node_transform(app.view.wave_view.grid1)"
-=======
-    "p = app.model.spktag.t[app.model.spktag.ch==31][-10:15990]"
->>>>>>> b02704ce
-   ]
-  },
-  {
-   "cell_type": "code",
-   "execution_count": null,
-   "metadata": {
-    "collapsed": false
-   },
-   "outputs": [],
-   "source": [
-<<<<<<< HEAD
-    "mapping.map(np.array([[0,0,10,1]]))[:,:2]"
-=======
-    "r = np.arange(9567,9768)\n",
-    "np.intersect1d(r,p)"
->>>>>>> b02704ce
-   ]
-  },
-  {
-   "cell_type": "code",
-   "execution_count": null,
-   "metadata": {
-    "collapsed": false
-   },
-   "outputs": [],
-   "source": [
-<<<<<<< HEAD
-    "app.view.scatter_view.fet[:,:3]"
-=======
-    "%time\n",
-    "app.view.wave_view.palette[app.view.wave_view.clu.global2local([16]).keys()[0]]"
->>>>>>> b02704ce
-   ]
-  },
-  {
-   "cell_type": "code",
-   "execution_count": null,
-   "metadata": {
-    "collapsed": false
-   },
-   "outputs": [],
-   "source": [
-<<<<<<< HEAD
-    "app.model.fet[26].shape"
-=======
-    "app.view.wave_view.locate_and_highlight(array([53]))"
->>>>>>> b02704ce
-   ]
-  },
-  {
-   "cell_type": "markdown",
-   "metadata": {},
-   "source": [
-<<<<<<< HEAD
-    "app.model.mua.data[1:3,[25,26,27]]"
-=======
-    "# Test performance of locate_and_highlight"
->>>>>>> b02704ce
-   ]
-  },
-  {
-   "cell_type": "code",
-   "execution_count": null,
-   "metadata": {
-    "collapsed": false
-   },
-   "outputs": [],
-   "source": [
-<<<<<<< HEAD
-    "app.view.wave_view.view2.camera.transform.map(app.view.wave_view.view2.camera.transform.imap(app.view.wave_view.cross.y_axis.pos))[0]"
-=======
-    "%load_ext line_profiler"
->>>>>>> b02704ce
-   ]
-  },
-  {
-   "cell_type": "code",
-   "execution_count": null,
-   "metadata": {
-    "collapsed": false
-   },
-   "outputs": [],
-   "source": [
-<<<<<<< HEAD
-    "pos = app.view.wave_view.cross.y_axis.pos\n",
-    "print pos"
-=======
-    "%lprun -f app.view.wave_view.locate_and_highlight app.view.wave_view.locate_and_highlight(array([53]))"
->>>>>>> b02704ce
-   ]
-  },
-  {
-   "cell_type": "code",
-   "execution_count": null,
-   "metadata": {
-    "collapsed": false
-   },
-   "outputs": [],
-   "source": [
-<<<<<<< HEAD
-    "gl_pos = app.view.wave_view.view2.camera.transform.imap(app.view.wave_view.cross.x_axis.pos)\n",
-    "print gl_pos"
-=======
-    "%lprun -f app.view.wave_view.set_range  app.view.wave_view.set_range()"
->>>>>>> b02704ce
-   ]
-  },
-  {
-   "cell_type": "code",
-   "execution_count": null,
-   "metadata": {
-    "collapsed": false
-   },
-   "outputs": [],
-   "source": [
-<<<<<<< HEAD
-    "t = app.view.wave_view.cross.y_axis.glpos_to_time(0.88536586)\n",
-    "print t"
-=======
-    "app.model.spktag.ch"
-   ]
-  },
-  {
-   "cell_type": "markdown",
-   "metadata": {
-    "collapsed": true
-   },
-   "source": [
-    "# Test mapping = app.view.scatter_view._picker._mapping"
->>>>>>> b02704ce
-   ]
-  },
-  {
-   "cell_type": "code",
-   "execution_count": null,
-   "metadata": {
-    "collapsed": false
-   },
-   "outputs": [],
-   "source": [
-<<<<<<< HEAD
-    "n = np.ceil(t * app.view.wave_view.cross.y_axis.fs)\n",
-    "print n"
-=======
-    "mapping.map(np.array([[-0.19727965,0.27701873,0.01775252]]))[:,:2]"
->>>>>>> b02704ce
    ]
   },
   {
