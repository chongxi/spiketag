{
 "cells": [
  {
   "cell_type": "code",
   "execution_count": null,
   "metadata": {
    "collapsed": true
   },
   "outputs": [],
   "source": [
    "1#ipcluster start -n=8"
   ]
  },
  {
   "cell_type": "code",
   "execution_count": 1,
   "metadata": {
    "collapsed": false
   },
<<<<<<< HEAD
   "outputs": [
    {
     "name": "stdout",
     "output_type": "stream",
     "text": [
      "Populating the interactive namespace from numpy and matplotlib\n"
     ]
    }
   ],
   "source": [
    "%pylab inline\n",
    "import numexpr as ne\n",
    "import seaborn as sns\n",
    "from ipywidgets import interact\n",
    "import time"
   ]
  },
  {
   "cell_type": "code",
   "execution_count": 2,
   "metadata": {
    "collapsed": false
   },
=======
>>>>>>> 8c18ee32
   "outputs": [
    {
     "data": {
      "text/plain": [
       "8"
      ]
     },
     "execution_count": 2,
     "metadata": {},
     "output_type": "execute_result"
    }
   ],
   "source": [
<<<<<<< HEAD
    "ne.set_num_threads(32)"
   ]
  },
  {
   "cell_type": "code",
   "execution_count": 3,
   "metadata": {
    "collapsed": false
   },
   "outputs": [],
   "source": [
    "%load_ext autoreload\n",
    "%autoreload 2"
   ]
  },
  {
   "cell_type": "code",
   "execution_count": 4,
   "metadata": {
    "collapsed": false
   },
   "outputs": [],
   "source": [
    "%gui qt"
   ]
  },
  {
   "cell_type": "code",
   "execution_count": 5,
   "metadata": {
    "collapsed": true
   },
   "outputs": [],
   "source": [
    "import sys\n",
    "sys.path.append('../../..')"
=======
    "%pylab inline\n",
    "import numexpr as ne\n",
    "import seaborn as sns\n",
    "from ipywidgets import interact\n",
    "import time"
>>>>>>> 8c18ee32
   ]
  },
  {
   "cell_type": "code",
<<<<<<< HEAD
   "execution_count": 6,
   "metadata": {
    "collapsed": false
   },
   "outputs": [],
   "source": [
    "from spiketag.mvc import Sorter"
   ]
  },
  {
   "cell_type": "code",
   "execution_count": 9,
   "metadata": {
    "collapsed": false
   },
   "outputs": [
    {
     "name": "stderr",
     "output_type": "stream",
     "text": [
      "[INFO/MainProcess] load mua data\n"
     ]
    },
    {
     "name": "stdout",
     "output_type": "stream",
     "text": [
      "#############  load data  ###################\n",
      "/Users/chiy/Documents/HHMI/Github/spiketag/spiketag_test_data/pcie.bin loaded, it contains: \n",
      "30150587 * 32 points (3859275136 bytes) \n",
      "32 channels with sampling rate of 25000.0000 \n",
      "1206.023 secs (20.100 mins) of data\n",
      "#############################################\n"
     ]
    },
    {
     "name": "stderr",
     "output_type": "stream",
     "text": [
      "[INFO/MainProcess] removing high corr noise from spikes pool\n",
      "[INFO/MainProcess] extract spikes from pivital meta data\n",
      "[INFO/MainProcess] extrat features with weighted-pca\n",
      "[INFO/MainProcess] clustering with hdbscan\n",
      "[INFO/PoolWorker-1] child process calling self.run()\n",
      "[INFO/PoolWorker-2] child process calling self.run()\n",
      "/Users/chiy/anaconda/lib/python2.7/site-packages/hdbscan/hdbscan_.py:281: UserWarning: Multiprocessing-backed parallel loops cannot be nested, setting n_jobs=1\n",
      "  n_jobs=core_dist_n_jobs, **kwargs)\n",
      "/Users/chiy/anaconda/lib/python2.7/site-packages/hdbscan/hdbscan_.py:281: UserWarning: Multiprocessing-backed parallel loops cannot be nested, setting n_jobs=1\n",
      "  n_jobs=core_dist_n_jobs, **kwargs)\n",
      "[INFO/PoolWorker-2] process shutting down\n",
      "[INFO/PoolWorker-1] process shutting down\n",
      "[INFO/PoolWorker-1] process exiting with exitcode 0\n",
      "[INFO/PoolWorker-2] process exiting with exitcode 0\n"
     ]
    },
    {
     "name": "stdout",
     "output_type": "stream",
     "text": [
      "clustering finished, used 8.52346396446 seconds\n"
     ]
    },
    {
     "name": "stderr",
     "output_type": "stream",
     "text": [
      "[INFO/MainProcess] Model.spktag is generated, ch_span:1, nspk:326834\n"
     ]
    }
   ],
   "source": [
    "nCh=32\n",
    "fs=25000\n",
    "app = Sorter('/Users/chiy/Documents/HHMI/Github/spiketag/spiketag_test_data/pcie.bin',nCh=nCh, fs=fs, ch_span=1, \n",
    "                                      corr_cutoff=0.95, \n",
    "                                      fetlen=3, fet_whiten=False,\n",
    "                                      fall_off_size=18, n_jobs=2)"
   ]
  },
  {
   "cell_type": "code",
   "execution_count": 10,
   "metadata": {
    "collapsed": false
   },
   "outputs": [
    {
     "name": "stdout",
     "output_type": "stream",
     "text": [
      "please do origin_point first!\n",
      "please do origin_point first!\n",
      "please do origin_point first!\n",
      "please do origin_point first!\n",
      "please do origin_point first!\n",
      "please do origin_point first!\n",
      "please do origin_point first!\n",
      "please do origin_point first!\n",
      "please do origin_point first!\n",
      "please do origin_point first!\n",
      "please do origin_point first!\n",
      "please do origin_point first!\n"
     ]
    },
    {
     "name": "stderr",
     "output_type": "stream",
     "text": [
      "WARNING: Traceback (most recent call last):\n",
      "  File \"/Users/chiy/anaconda/lib/python2.7/runpy.py\", line 174, in _run_module_as_main\n",
      "    \"__main__\", fname, loader, pkg_name)\n",
      "  File \"/Users/chiy/anaconda/lib/python2.7/runpy.py\", line 72, in _run_code\n",
      "    exec code in run_globals\n",
      "  File \"/Users/chiy/anaconda/lib/python2.7/site-packages/ipykernel/__main__.py\", line 3, in <module>\n",
      "    app.launch_new_instance()\n",
      "  File \"/Users/chiy/anaconda/lib/python2.7/site-packages/traitlets/config/application.py\", line 653, in launch_instance\n",
      "    app.start()\n",
      "  File \"/Users/chiy/anaconda/lib/python2.7/site-packages/ipykernel/kernelapp.py\", line 474, in start\n",
      "    ioloop.IOLoop.instance().start()\n",
      "  File \"/Users/chiy/anaconda/lib/python2.7/site-packages/zmq/eventloop/ioloop.py\", line 162, in start\n",
      "    super(ZMQIOLoop, self).start()\n",
      "  File \"/Users/chiy/anaconda/lib/python2.7/site-packages/tornado/ioloop.py\", line 831, in start\n",
      "    self._run_callback(callback)\n",
      "  File \"/Users/chiy/anaconda/lib/python2.7/site-packages/tornado/ioloop.py\", line 604, in _run_callback\n",
      "    ret = callback()\n",
      "  File \"/Users/chiy/anaconda/lib/python2.7/site-packages/tornado/stack_context.py\", line 275, in null_wrapper\n",
      "    return fn(*args, **kwargs)\n",
      "  File \"/Users/chiy/anaconda/lib/python2.7/site-packages/ipykernel/kernelbase.py\", line 258, in enter_eventloop\n",
      "    self.eventloop(self)\n",
      "  File \"/Users/chiy/anaconda/lib/python2.7/site-packages/ipykernel/eventloops.py\", line 87, in loop_qt4\n",
      "    start_event_loop_qt4(kernel.app)\n",
      "  File \"/Users/chiy/anaconda/lib/python2.7/site-packages/IPython/lib/guisupport.py\", line 135, in start_event_loop_qt4\n",
      "    app.exec_()\n",
      "  File \"/Users/chiy/anaconda/lib/python2.7/site-packages/vispy-0.5.0.dev0-py2.7.egg/vispy/app/backends/_qt.py\", line 368, in mouseReleaseEvent\n",
      "    modifiers=self._modifiers(ev),\n",
      "  File \"/Users/chiy/anaconda/lib/python2.7/site-packages/vispy-0.5.0.dev0-py2.7.egg/vispy/app/base.py\", line 210, in _vispy_mouse_release\n",
      "    ev = self._vispy_canvas.events.mouse_release(**kwargs)\n",
      "  File \"/Users/chiy/anaconda/lib/python2.7/site-packages/vispy-0.5.0.dev0-py2.7.egg/vispy/util/event.py\", line 455, in __call__\n",
      "    self._invoke_callback(cb, event)\n",
      "  File \"/Users/chiy/anaconda/lib/python2.7/site-packages/vispy-0.5.0.dev0-py2.7.egg/vispy/util/event.py\", line 475, in _invoke_callback\n",
      "    self, cb_event=(cb, event))\n",
      "  << caught exception here: >>\n",
      "  File \"/Users/chiy/anaconda/lib/python2.7/site-packages/vispy-0.5.0.dev0-py2.7.egg/vispy/util/event.py\", line 471, in _invoke_callback\n",
      "    cb(event)\n",
      "  File \"../../../spiketag/view/scatter_2d_view.py\", line 147, in on_mouse_release\n",
      "    mask = self._picker.pick(self._pos)\n",
      "  File \"../../../spiketag/utils/utils.py\", line 256, in pick\n",
      "    raise RuntimeError('please do origin_point first!')\n",
      "RuntimeError: please do origin_point first!\n",
      "ERROR: Invoking <bound method raster_view.on_mouse_release of <raster_view (PyQt4) at 0x162bb8050>> for MouseEvent\n"
     ]
    },
    {
     "name": "stdout",
     "output_type": "stream",
     "text": [
      "please do origin_point first!\n",
      "please do origin_point first!\n",
      "please do origin_point first!\n",
      "please do origin_point first!\n",
      "please do origin_point first!\n",
      "please do origin_point first!\n",
      "please do origin_point first!\n",
      "please do origin_point first!\n",
      "please do origin_point first!\n"
     ]
    }
   ],
   "source": [
    "app.run()"
   ]
  },
  {
   "cell_type": "code",
   "execution_count": 20,
   "metadata": {
    "collapsed": false
   },
   "outputs": [],
   "source": [
    "app.view.spk_view.highlight({1:np.array([0,1]),2:np.array([0,1])})A"
   ]
  },
  {
   "cell_type": "code",
   "execution_count": null,
   "metadata": {
    "collapsed": true
   },
   "outputs": [],
   "source": [
    "app.view.spk_view"
   ]
  },
  {
   "cell_type": "code",
   "execution_count": 10,
=======
   "execution_count": 2,
>>>>>>> 8c18ee32
   "metadata": {
    "collapsed": false
   },
   "outputs": [
    {
     "data": {
      "text/plain": [
       "8"
      ]
     },
     "execution_count": 2,
     "metadata": {},
     "output_type": "execute_result"
    }
   ],
   "source": [
    "ne.set_num_threads(32)"
   ]
  },
  {
   "cell_type": "code",
   "execution_count": 3,
   "metadata": {
    "collapsed": false
   },
   "outputs": [],
   "source": [
    "%load_ext autoreload\n",
    "%autoreload 2"
   ]
  },
  {
   "cell_type": "code",
   "execution_count": 4,
   "metadata": {
    "collapsed": false
   },
   "outputs": [],
   "source": [
    "%gui qt"
   ]
  },
  {
   "cell_type": "code",
   "execution_count": 5,
   "metadata": {
    "collapsed": true
   },
   "outputs": [],
   "source": [
    "import sys\n",
    "sys.path.append('../../..')"
   ]
  },
  {
   "cell_type": "code",
   "execution_count": 6,
   "metadata": {
    "collapsed": false
   },
   "outputs": [],
   "source": [
    "from spiketag.mvc import Sorter\n",
    "from spiketag.base import ProbeFactory"
   ]
  },
  {
   "cell_type": "code",
   "execution_count": 7,
   "metadata": {
    "collapsed": false
   },
   "outputs": [
    {
     "name": "stderr",
     "output_type": "stream",
     "text": [
      "[INFO/MainProcess] load spktag file\n",
      "[INFO/MainProcess] load mua data for wave view\n"
     ]
    },
    {
     "name": "stdout",
     "output_type": "stream",
     "text": [
      "#############  load data  ###################\n",
      "/Users/chiy/Documents/HHMI/Github/spiketag/spiketag_test_data/pcie.bin loaded, it contains: \n",
      "30150587 * 32 points (3859275136 bytes) \n",
      "32 channels with sampling rate of 25000.0000 \n",
      "1206.023 secs (20.100 mins) of data\n",
      "#############################################\n"
     ]
    }
   ],
   "source": [
    "# nCh=32\n",
    "# fs=25000\n",
    "# probe = ProbeFactory.genLinearProbe(fs=fs, n_ch=nCh)\n",
    "# app = Sorter('/Users/chiy/Documents/HHMI/Github/spiketag/spiketag_test_data/pcie.bin',probe = probe, \n",
    "#                                       corr_cutoff=0.95, \n",
    "#                                       fetlen=3, fet_whiten=False,\n",
    "#                                       fall_off_size=18, n_jobs=2)\n",
    "app = Sorter('/Users/chiy/Documents/HHMI/Github/spiketag/spiketag_test_data/pcie.bin', spktag_filename='/Users/chiy/Documents/HHMI/Github/spiketag/spiketag_test_data/pcie.bin.probe')\n",
    "\n"
   ]
  },
  {
   "cell_type": "markdown",
   "metadata": {},
   "source": [
    "### gen the meta file"
   ]
  },
  {
   "cell_type": "code",
   "execution_count": null,
   "metadata": {
    "collapsed": true
   },
   "outputs": [],
   "source": [
    "# app.model.spktag.tofile('/Users/chiy/Documents/HHMI/Github/spiketag/spiketag_test_data/pcie.bin.probe')"
   ]
  },
  {
   "cell_type": "code",
   "execution_count": 8,
   "metadata": {
    "collapsed": false
   },
   "outputs": [],
   "source": [
    "app.run()"
   ]
  },
  {
   "cell_type": "code",
   "execution_count": null,
   "metadata": {
    "collapsed": true
   },
   "outputs": [],
   "source": []
  }
 ],
 "metadata": {
  "anaconda-cloud": {},
  "kernelspec": {
   "display_name": "Python [default]",
   "language": "python",
   "name": "python2"
  },
  "language_info": {
   "codemirror_mode": {
    "name": "ipython",
    "version": 2
   },
   "file_extension": ".py",
   "mimetype": "text/x-python",
   "name": "python",
   "nbconvert_exporter": "python",
   "pygments_lexer": "ipython2",
   "version": "2.7.12"
  }
 },
 "nbformat": 4,
 "nbformat_minor": 1
}<|MERGE_RESOLUTION|>--- conflicted
+++ resolved
@@ -17,32 +17,6 @@
    "metadata": {
     "collapsed": false
    },
-<<<<<<< HEAD
-   "outputs": [
-    {
-     "name": "stdout",
-     "output_type": "stream",
-     "text": [
-      "Populating the interactive namespace from numpy and matplotlib\n"
-     ]
-    }
-   ],
-   "source": [
-    "%pylab inline\n",
-    "import numexpr as ne\n",
-    "import seaborn as sns\n",
-    "from ipywidgets import interact\n",
-    "import time"
-   ]
-  },
-  {
-   "cell_type": "code",
-   "execution_count": 2,
-   "metadata": {
-    "collapsed": false
-   },
-=======
->>>>>>> 8c18ee32
    "outputs": [
     {
      "data": {
@@ -56,255 +30,16 @@
     }
    ],
    "source": [
-<<<<<<< HEAD
-    "ne.set_num_threads(32)"
-   ]
-  },
-  {
-   "cell_type": "code",
-   "execution_count": 3,
-   "metadata": {
-    "collapsed": false
-   },
-   "outputs": [],
-   "source": [
-    "%load_ext autoreload\n",
-    "%autoreload 2"
-   ]
-  },
-  {
-   "cell_type": "code",
-   "execution_count": 4,
-   "metadata": {
-    "collapsed": false
-   },
-   "outputs": [],
-   "source": [
-    "%gui qt"
-   ]
-  },
-  {
-   "cell_type": "code",
-   "execution_count": 5,
-   "metadata": {
-    "collapsed": true
-   },
-   "outputs": [],
-   "source": [
-    "import sys\n",
-    "sys.path.append('../../..')"
-=======
     "%pylab inline\n",
     "import numexpr as ne\n",
     "import seaborn as sns\n",
     "from ipywidgets import interact\n",
     "import time"
->>>>>>> 8c18ee32
-   ]
-  },
-  {
-   "cell_type": "code",
-<<<<<<< HEAD
-   "execution_count": 6,
-   "metadata": {
-    "collapsed": false
-   },
-   "outputs": [],
-   "source": [
-    "from spiketag.mvc import Sorter"
-   ]
-  },
-  {
-   "cell_type": "code",
-   "execution_count": 9,
-   "metadata": {
-    "collapsed": false
-   },
-   "outputs": [
-    {
-     "name": "stderr",
-     "output_type": "stream",
-     "text": [
-      "[INFO/MainProcess] load mua data\n"
-     ]
-    },
-    {
-     "name": "stdout",
-     "output_type": "stream",
-     "text": [
-      "#############  load data  ###################\n",
-      "/Users/chiy/Documents/HHMI/Github/spiketag/spiketag_test_data/pcie.bin loaded, it contains: \n",
-      "30150587 * 32 points (3859275136 bytes) \n",
-      "32 channels with sampling rate of 25000.0000 \n",
-      "1206.023 secs (20.100 mins) of data\n",
-      "#############################################\n"
-     ]
-    },
-    {
-     "name": "stderr",
-     "output_type": "stream",
-     "text": [
-      "[INFO/MainProcess] removing high corr noise from spikes pool\n",
-      "[INFO/MainProcess] extract spikes from pivital meta data\n",
-      "[INFO/MainProcess] extrat features with weighted-pca\n",
-      "[INFO/MainProcess] clustering with hdbscan\n",
-      "[INFO/PoolWorker-1] child process calling self.run()\n",
-      "[INFO/PoolWorker-2] child process calling self.run()\n",
-      "/Users/chiy/anaconda/lib/python2.7/site-packages/hdbscan/hdbscan_.py:281: UserWarning: Multiprocessing-backed parallel loops cannot be nested, setting n_jobs=1\n",
-      "  n_jobs=core_dist_n_jobs, **kwargs)\n",
-      "/Users/chiy/anaconda/lib/python2.7/site-packages/hdbscan/hdbscan_.py:281: UserWarning: Multiprocessing-backed parallel loops cannot be nested, setting n_jobs=1\n",
-      "  n_jobs=core_dist_n_jobs, **kwargs)\n",
-      "[INFO/PoolWorker-2] process shutting down\n",
-      "[INFO/PoolWorker-1] process shutting down\n",
-      "[INFO/PoolWorker-1] process exiting with exitcode 0\n",
-      "[INFO/PoolWorker-2] process exiting with exitcode 0\n"
-     ]
-    },
-    {
-     "name": "stdout",
-     "output_type": "stream",
-     "text": [
-      "clustering finished, used 8.52346396446 seconds\n"
-     ]
-    },
-    {
-     "name": "stderr",
-     "output_type": "stream",
-     "text": [
-      "[INFO/MainProcess] Model.spktag is generated, ch_span:1, nspk:326834\n"
-     ]
-    }
-   ],
-   "source": [
-    "nCh=32\n",
-    "fs=25000\n",
-    "app = Sorter('/Users/chiy/Documents/HHMI/Github/spiketag/spiketag_test_data/pcie.bin',nCh=nCh, fs=fs, ch_span=1, \n",
-    "                                      corr_cutoff=0.95, \n",
-    "                                      fetlen=3, fet_whiten=False,\n",
-    "                                      fall_off_size=18, n_jobs=2)"
-   ]
-  },
-  {
-   "cell_type": "code",
-   "execution_count": 10,
-   "metadata": {
-    "collapsed": false
-   },
-   "outputs": [
-    {
-     "name": "stdout",
-     "output_type": "stream",
-     "text": [
-      "please do origin_point first!\n",
-      "please do origin_point first!\n",
-      "please do origin_point first!\n",
-      "please do origin_point first!\n",
-      "please do origin_point first!\n",
-      "please do origin_point first!\n",
-      "please do origin_point first!\n",
-      "please do origin_point first!\n",
-      "please do origin_point first!\n",
-      "please do origin_point first!\n",
-      "please do origin_point first!\n",
-      "please do origin_point first!\n"
-     ]
-    },
-    {
-     "name": "stderr",
-     "output_type": "stream",
-     "text": [
-      "WARNING: Traceback (most recent call last):\n",
-      "  File \"/Users/chiy/anaconda/lib/python2.7/runpy.py\", line 174, in _run_module_as_main\n",
-      "    \"__main__\", fname, loader, pkg_name)\n",
-      "  File \"/Users/chiy/anaconda/lib/python2.7/runpy.py\", line 72, in _run_code\n",
-      "    exec code in run_globals\n",
-      "  File \"/Users/chiy/anaconda/lib/python2.7/site-packages/ipykernel/__main__.py\", line 3, in <module>\n",
-      "    app.launch_new_instance()\n",
-      "  File \"/Users/chiy/anaconda/lib/python2.7/site-packages/traitlets/config/application.py\", line 653, in launch_instance\n",
-      "    app.start()\n",
-      "  File \"/Users/chiy/anaconda/lib/python2.7/site-packages/ipykernel/kernelapp.py\", line 474, in start\n",
-      "    ioloop.IOLoop.instance().start()\n",
-      "  File \"/Users/chiy/anaconda/lib/python2.7/site-packages/zmq/eventloop/ioloop.py\", line 162, in start\n",
-      "    super(ZMQIOLoop, self).start()\n",
-      "  File \"/Users/chiy/anaconda/lib/python2.7/site-packages/tornado/ioloop.py\", line 831, in start\n",
-      "    self._run_callback(callback)\n",
-      "  File \"/Users/chiy/anaconda/lib/python2.7/site-packages/tornado/ioloop.py\", line 604, in _run_callback\n",
-      "    ret = callback()\n",
-      "  File \"/Users/chiy/anaconda/lib/python2.7/site-packages/tornado/stack_context.py\", line 275, in null_wrapper\n",
-      "    return fn(*args, **kwargs)\n",
-      "  File \"/Users/chiy/anaconda/lib/python2.7/site-packages/ipykernel/kernelbase.py\", line 258, in enter_eventloop\n",
-      "    self.eventloop(self)\n",
-      "  File \"/Users/chiy/anaconda/lib/python2.7/site-packages/ipykernel/eventloops.py\", line 87, in loop_qt4\n",
-      "    start_event_loop_qt4(kernel.app)\n",
-      "  File \"/Users/chiy/anaconda/lib/python2.7/site-packages/IPython/lib/guisupport.py\", line 135, in start_event_loop_qt4\n",
-      "    app.exec_()\n",
-      "  File \"/Users/chiy/anaconda/lib/python2.7/site-packages/vispy-0.5.0.dev0-py2.7.egg/vispy/app/backends/_qt.py\", line 368, in mouseReleaseEvent\n",
-      "    modifiers=self._modifiers(ev),\n",
-      "  File \"/Users/chiy/anaconda/lib/python2.7/site-packages/vispy-0.5.0.dev0-py2.7.egg/vispy/app/base.py\", line 210, in _vispy_mouse_release\n",
-      "    ev = self._vispy_canvas.events.mouse_release(**kwargs)\n",
-      "  File \"/Users/chiy/anaconda/lib/python2.7/site-packages/vispy-0.5.0.dev0-py2.7.egg/vispy/util/event.py\", line 455, in __call__\n",
-      "    self._invoke_callback(cb, event)\n",
-      "  File \"/Users/chiy/anaconda/lib/python2.7/site-packages/vispy-0.5.0.dev0-py2.7.egg/vispy/util/event.py\", line 475, in _invoke_callback\n",
-      "    self, cb_event=(cb, event))\n",
-      "  << caught exception here: >>\n",
-      "  File \"/Users/chiy/anaconda/lib/python2.7/site-packages/vispy-0.5.0.dev0-py2.7.egg/vispy/util/event.py\", line 471, in _invoke_callback\n",
-      "    cb(event)\n",
-      "  File \"../../../spiketag/view/scatter_2d_view.py\", line 147, in on_mouse_release\n",
-      "    mask = self._picker.pick(self._pos)\n",
-      "  File \"../../../spiketag/utils/utils.py\", line 256, in pick\n",
-      "    raise RuntimeError('please do origin_point first!')\n",
-      "RuntimeError: please do origin_point first!\n",
-      "ERROR: Invoking <bound method raster_view.on_mouse_release of <raster_view (PyQt4) at 0x162bb8050>> for MouseEvent\n"
-     ]
-    },
-    {
-     "name": "stdout",
-     "output_type": "stream",
-     "text": [
-      "please do origin_point first!\n",
-      "please do origin_point first!\n",
-      "please do origin_point first!\n",
-      "please do origin_point first!\n",
-      "please do origin_point first!\n",
-      "please do origin_point first!\n",
-      "please do origin_point first!\n",
-      "please do origin_point first!\n",
-      "please do origin_point first!\n"
-     ]
-    }
-   ],
-   "source": [
-    "app.run()"
-   ]
-  },
-  {
-   "cell_type": "code",
-   "execution_count": 20,
-   "metadata": {
-    "collapsed": false
-   },
-   "outputs": [],
-   "source": [
-    "app.view.spk_view.highlight({1:np.array([0,1]),2:np.array([0,1])})A"
-   ]
-  },
-  {
-   "cell_type": "code",
-   "execution_count": null,
-   "metadata": {
-    "collapsed": true
-   },
-   "outputs": [],
-   "source": [
-    "app.view.spk_view"
-   ]
-  },
-  {
-   "cell_type": "code",
-   "execution_count": 10,
-=======
+   ]
+  },
+  {
+   "cell_type": "code",
    "execution_count": 2,
->>>>>>> 8c18ee32
    "metadata": {
     "collapsed": false
    },
